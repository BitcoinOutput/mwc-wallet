--- conflicted
+++ resolved
@@ -27,295 +27,295 @@
 // remove this when v1 api is removed
 #[derive(Clone, Serialize, Deserialize)]
 pub struct SendTXArgs {
-    /// amount to send
-    pub amount: u64,
-    /// minimum confirmations
-    pub minimum_confirmations: u64,
-    /// payment method
-    pub method: String,
-    /// destination url
-    pub dest: String,
-    /// Max number of outputs
-    pub max_outputs: usize,
-    /// Number of change outputs to generate
-    pub num_change_outputs: usize,
-    /// whether to use all outputs (combine)
-    pub selection_strategy_is_use_all: bool,
-    /// Optional message, that will be signed
-    pub message: Option<String>,
-    /// Optional slate version to target when sending
-    pub target_slate_version: Option<u16>,
+	/// amount to send
+	pub amount: u64,
+	/// minimum confirmations
+	pub minimum_confirmations: u64,
+	/// payment method
+	pub method: String,
+	/// destination url
+	pub dest: String,
+	/// Max number of outputs
+	pub max_outputs: usize,
+	/// Number of change outputs to generate
+	pub num_change_outputs: usize,
+	/// whether to use all outputs (combine)
+	pub selection_strategy_is_use_all: bool,
+	/// Optional message, that will be signed
+	pub message: Option<String>,
+	/// Optional slate version to target when sending
+	pub target_slate_version: Option<u16>,
 }
 
 /// V2 Init / Send TX API Args
 #[derive(Clone, Serialize, Deserialize)]
 pub struct InitTxArgs {
-    /// The human readable account name from which to draw outputs
-    /// for the transaction, overriding whatever the active account is as set via the
-    /// [`set_active_account`](../grin_wallet_api/owner/struct.Owner.html#method.set_active_account) method.
-    ///
-    #[serde(default)]
-    pub src_acct_name: Option<String>,
-    #[serde(with = "secp_ser::string_or_u64")]
-    /// The amount to send, in nanogrins. (`1 G = 1_000_000_000nG`)
-    pub amount: u64,
-    #[serde(with = "secp_ser::string_or_u64")]
-    /// The minimum number of confirmations an output
-    /// should have in order to be included in the transaction.
-    #[serde(default = "InitTxArgs::default_minimum_confirmations")]
-    pub minimum_confirmations: u64,
-    /// By default, the wallet selects as many inputs as possible in a
-    /// transaction, to reduce the Output set and the fees. The wallet will attempt to spend
-    /// include up to `max_outputs` in a transaction, however if this is not enough to cover
-    /// the whole amount, the wallet will include more outputs. This parameter should be considered
-    /// a soft limit.
-    #[serde(default = "InitTxArgs::default_max_outputs")]
-    pub max_outputs: u32,
-    /// The target number of change outputs to create in the transaction.
-    /// The actual number created will be `num_change_outputs` + whatever remainder is needed.
-    #[serde(default = "InitTxArgs::default_num_change_outputs")]
-    pub num_change_outputs: u32,
-    /// If `true`, attempt to use up as many outputs as
-    /// possible to create the transaction, up the 'soft limit' of `max_outputs`. This helps
-    /// to reduce the size of the UTXO set and the amount of data stored in the wallet, and
-    /// minimizes fees. This will generally result in many inputs and a large change output(s),
-    /// usually much larger than the amount being sent. If `false`, the transaction will include
-    /// as many outputs as are needed to meet the amount, (and no more) starting with the smallest
-    /// value outputs.
-    #[serde(default = "InitTxArgs::default_selection_strategy_is_use_all")]
-    pub selection_strategy_is_use_all: bool,
-    /// An optional participant message to include alongside the sender's public
-    /// ParticipantData within the slate. This message will include a signature created with the
-    /// sender's private excess value, and will be publically verifiable. Note this message is for
-    /// the convenience of the participants during the exchange; it is not included in the final
-    /// transaction sent to the chain. The message will be truncated to 256 characters.
-    #[serde(default)]
-    pub message: Option<String>,
-    /// Optionally set the output target slate version (acceptable
-    /// down to the minimum slate version compatible with the current. If `None` the slate
-    /// is generated with the latest version.
-    #[serde(default)]
-    pub target_slate_version: Option<u16>,
-    /// Number of blocks from current after which TX should be ignored
-    #[serde(with = "secp_ser::opt_string_or_u64")]
-    #[serde(default)]
-    pub ttl_blocks: Option<u64>,
-    /// If set, require a payment proof for the particular recipient
-    #[serde(
-    serialize_with = "proofaddress::option_as_string",
-    deserialize_with = "proofaddress::option_proof_address_from_string"
-    )]
-    #[serde(default)]
-    pub payment_proof_recipient_address: Option<ProvableAddress>,
-    /// address of another party to store in tx history.
-    #[serde(default)]
-    pub address: Option<String>,
-    /// If true, just return an estimate of the resulting slate, containing fees and amounts
-    /// locked without actually locking outputs or creating the transaction. Note if this is set to
-    /// 'true', the amount field in the slate will contain the total amount locked, not the provided
-    /// transaction amount
-    #[serde(default)]
-    pub estimate_only: Option<bool>,
-    /// If true, exclude change outputs from minimum_confirmation settings. Instead --min_conf_change_outputs
-    /// will be used for the minimum_confirmation value for all change_outputs. All non change outputs will continue
-    /// to use the --min_conf parameter.
-    #[serde(default)]
-    pub exclude_change_outputs: Option<bool>,
-    /// The minimum number of confirmations an output that is a change output
-    /// should have in order to be included in the transaction.
-    /// This parameter is only used if exclude_change_outputs is true.
-    #[serde(default = "InitTxArgs::default_change_output_minimum_confirmations")]
-    pub minimum_confirmations_change_outputs: u64,
-    /// Sender arguments. If present, the underlying function will also attempt to send the
-    /// transaction to a destination and optionally finalize the result
-    #[serde(default)]
-    pub send_args: Option<InitTxSendArgs>,
+	/// The human readable account name from which to draw outputs
+	/// for the transaction, overriding whatever the active account is as set via the
+	/// [`set_active_account`](../grin_wallet_api/owner/struct.Owner.html#method.set_active_account) method.
+	///
+	#[serde(default)]
+	pub src_acct_name: Option<String>,
+	#[serde(with = "secp_ser::string_or_u64")]
+	/// The amount to send, in nanogrins. (`1 G = 1_000_000_000nG`)
+	pub amount: u64,
+	#[serde(with = "secp_ser::string_or_u64")]
+	/// The minimum number of confirmations an output
+	/// should have in order to be included in the transaction.
+	#[serde(default = "InitTxArgs::default_minimum_confirmations")]
+	pub minimum_confirmations: u64,
+	/// By default, the wallet selects as many inputs as possible in a
+	/// transaction, to reduce the Output set and the fees. The wallet will attempt to spend
+	/// include up to `max_outputs` in a transaction, however if this is not enough to cover
+	/// the whole amount, the wallet will include more outputs. This parameter should be considered
+	/// a soft limit.
+	#[serde(default = "InitTxArgs::default_max_outputs")]
+	pub max_outputs: u32,
+	/// The target number of change outputs to create in the transaction.
+	/// The actual number created will be `num_change_outputs` + whatever remainder is needed.
+	#[serde(default = "InitTxArgs::default_num_change_outputs")]
+	pub num_change_outputs: u32,
+	/// If `true`, attempt to use up as many outputs as
+	/// possible to create the transaction, up the 'soft limit' of `max_outputs`. This helps
+	/// to reduce the size of the UTXO set and the amount of data stored in the wallet, and
+	/// minimizes fees. This will generally result in many inputs and a large change output(s),
+	/// usually much larger than the amount being sent. If `false`, the transaction will include
+	/// as many outputs as are needed to meet the amount, (and no more) starting with the smallest
+	/// value outputs.
+	#[serde(default = "InitTxArgs::default_selection_strategy_is_use_all")]
+	pub selection_strategy_is_use_all: bool,
+	/// An optional participant message to include alongside the sender's public
+	/// ParticipantData within the slate. This message will include a signature created with the
+	/// sender's private excess value, and will be publically verifiable. Note this message is for
+	/// the convenience of the participants during the exchange; it is not included in the final
+	/// transaction sent to the chain. The message will be truncated to 256 characters.
+	#[serde(default)]
+	pub message: Option<String>,
+	/// Optionally set the output target slate version (acceptable
+	/// down to the minimum slate version compatible with the current. If `None` the slate
+	/// is generated with the latest version.
+	#[serde(default)]
+	pub target_slate_version: Option<u16>,
+	/// Number of blocks from current after which TX should be ignored
+	#[serde(with = "secp_ser::opt_string_or_u64")]
+	#[serde(default)]
+	pub ttl_blocks: Option<u64>,
+	/// If set, require a payment proof for the particular recipient
+	#[serde(
+		serialize_with = "proofaddress::option_as_string",
+		deserialize_with = "proofaddress::option_proof_address_from_string"
+	)]
+	#[serde(default)]
+	pub payment_proof_recipient_address: Option<ProvableAddress>,
+	/// address of another party to store in tx history.
+	#[serde(default)]
+	pub address: Option<String>,
+	/// If true, just return an estimate of the resulting slate, containing fees and amounts
+	/// locked without actually locking outputs or creating the transaction. Note if this is set to
+	/// 'true', the amount field in the slate will contain the total amount locked, not the provided
+	/// transaction amount
+	#[serde(default)]
+	pub estimate_only: Option<bool>,
+	/// If true, exclude change outputs from minimum_confirmation settings. Instead --min_conf_change_outputs
+	/// will be used for the minimum_confirmation value for all change_outputs. All non change outputs will continue
+	/// to use the --min_conf parameter.
+	#[serde(default)]
+	pub exclude_change_outputs: Option<bool>,
+	/// The minimum number of confirmations an output that is a change output
+	/// should have in order to be included in the transaction.
+	/// This parameter is only used if exclude_change_outputs is true.
+	#[serde(default = "InitTxArgs::default_change_output_minimum_confirmations")]
+	pub minimum_confirmations_change_outputs: u64,
+	/// Sender arguments. If present, the underlying function will also attempt to send the
+	/// transaction to a destination and optionally finalize the result
+	#[serde(default)]
+	pub send_args: Option<InitTxSendArgs>,
 }
 
 /// Send TX API Args, for convenience functionality that inits the transaction and sends
 /// in one go
 #[derive(Clone, Serialize, Deserialize)]
 pub struct InitTxSendArgs {
-    /// The transaction method. Can currently be 'http' or 'keybase'.
-    pub method: String,
-    /// The destination, contents will depend on the particular method
-    pub dest: String,
-    /// receiver wallet apisecret. Applicable to http/https address only
-    #[serde(default)]
-    pub apisecret: Option<String>,
-    /// Whether to finalize the result immediately if the send was successful
-    #[serde(default = "InitTxSendArgs::default_finalize")]
-    pub finalize: bool,
-    /// Whether to post the transasction if the send and finalize were successful
-    #[serde(default = "InitTxSendArgs::default_post_tx")]
-    pub post_tx: bool,
-    /// Whether to use dandelion when posting. If false, skip the dandelion relay
-    #[serde(default = "InitTxSendArgs::default_fluff")]
-    pub fluff: bool,
+	/// The transaction method. Can currently be 'http' or 'keybase'.
+	pub method: String,
+	/// The destination, contents will depend on the particular method
+	pub dest: String,
+	/// receiver wallet apisecret. Applicable to http/https address only
+	#[serde(default)]
+	pub apisecret: Option<String>,
+	/// Whether to finalize the result immediately if the send was successful
+	#[serde(default = "InitTxSendArgs::default_finalize")]
+	pub finalize: bool,
+	/// Whether to post the transasction if the send and finalize were successful
+	#[serde(default = "InitTxSendArgs::default_post_tx")]
+	pub post_tx: bool,
+	/// Whether to use dandelion when posting. If false, skip the dandelion relay
+	#[serde(default = "InitTxSendArgs::default_fluff")]
+	pub fluff: bool,
 }
 
 impl Default for InitTxArgs {
-    fn default() -> InitTxArgs {
-        InitTxArgs {
-            src_acct_name: None,
-            amount: 0,
-            minimum_confirmations: 10,
-            max_outputs: 500,
-            num_change_outputs: 1,
-            selection_strategy_is_use_all: true,
-            message: None,
-            target_slate_version: None,
-            ttl_blocks: None,
-            estimate_only: Some(false),
-            payment_proof_recipient_address: None,
-            address: None,
-            exclude_change_outputs: Some(false),
-            minimum_confirmations_change_outputs: 1,
-            send_args: None,
-        }
-    }
+	fn default() -> InitTxArgs {
+		InitTxArgs {
+			src_acct_name: None,
+			amount: 0,
+			minimum_confirmations: 10,
+			max_outputs: 500,
+			num_change_outputs: 1,
+			selection_strategy_is_use_all: true,
+			message: None,
+			target_slate_version: None,
+			ttl_blocks: None,
+			estimate_only: Some(false),
+			payment_proof_recipient_address: None,
+			address: None,
+			exclude_change_outputs: Some(false),
+			minimum_confirmations_change_outputs: 1,
+			send_args: None,
+		}
+	}
 }
 
 impl InitTxArgs {
-    fn default_change_output_minimum_confirmations() -> u64 {
-        1
-    }
-    fn default_minimum_confirmations() -> u64 {
-        10
-    }
-    fn default_max_outputs() -> u32 {
-        500
-    }
-    fn default_num_change_outputs() -> u32 {
-        1
-    }
-    fn default_selection_strategy_is_use_all() -> bool {
-        false
-    }
+	fn default_change_output_minimum_confirmations() -> u64 {
+		1
+	}
+	fn default_minimum_confirmations() -> u64 {
+		10
+	}
+	fn default_max_outputs() -> u32 {
+		500
+	}
+	fn default_num_change_outputs() -> u32 {
+		1
+	}
+	fn default_selection_strategy_is_use_all() -> bool {
+		false
+	}
 }
 
 impl InitTxSendArgs {
-    fn default_finalize() -> bool {
-        true
-    }
-    fn default_post_tx() -> bool {
-        true
-    }
-    fn default_fluff() -> bool {
-        true
-    }
+	fn default_finalize() -> bool {
+		true
+	}
+	fn default_post_tx() -> bool {
+		true
+	}
+	fn default_fluff() -> bool {
+		true
+	}
 }
 
 /// V2 Issue Invoice Tx Args
 #[derive(Clone, Serialize, Deserialize)]
 pub struct IssueInvoiceTxArgs {
-    /// The human readable account name to which the received funds should be added
-    /// overriding whatever the active account is as set via the
-    /// [`set_active_account`](../grin_wallet_api/owner/struct.Owner.html#method.set_active_account) method.
-    #[serde(default)]
-    pub dest_acct_name: Option<String>,
-    /// The invoice amount in nanogrins. (`1 G = 1_000_000_000nG`)
-    #[serde(with = "secp_ser::string_or_u64")]
-    pub amount: u64,
-    /// Optional message, that will be signed
-    #[serde(default)]
-    pub message: Option<String>,
-    /// Optionally set the output target slate version (acceptable
-    /// down to the minimum slate version compatible with the current. If `None` the slate
-    /// is generated with the latest version.
-    #[serde(default)]
-    pub target_slate_version: Option<u16>,
-    /// recipient address
-    #[serde(default)]
-    pub address: Option<String>,
+	/// The human readable account name to which the received funds should be added
+	/// overriding whatever the active account is as set via the
+	/// [`set_active_account`](../grin_wallet_api/owner/struct.Owner.html#method.set_active_account) method.
+	#[serde(default)]
+	pub dest_acct_name: Option<String>,
+	/// The invoice amount in nanogrins. (`1 G = 1_000_000_000nG`)
+	#[serde(with = "secp_ser::string_or_u64")]
+	pub amount: u64,
+	/// Optional message, that will be signed
+	#[serde(default)]
+	pub message: Option<String>,
+	/// Optionally set the output target slate version (acceptable
+	/// down to the minimum slate version compatible with the current. If `None` the slate
+	/// is generated with the latest version.
+	#[serde(default)]
+	pub target_slate_version: Option<u16>,
+	/// recipient address
+	#[serde(default)]
+	pub address: Option<String>,
 }
 
 impl Default for IssueInvoiceTxArgs {
-    fn default() -> IssueInvoiceTxArgs {
-        IssueInvoiceTxArgs {
-            dest_acct_name: None,
-            amount: 0,
-            message: None,
-            target_slate_version: None,
-            address: None,
-        }
-    }
+	fn default() -> IssueInvoiceTxArgs {
+		IssueInvoiceTxArgs {
+			dest_acct_name: None,
+			amount: 0,
+			message: None,
+			target_slate_version: None,
+			address: None,
+		}
+	}
 }
 
 /// Fees in block to use for coinbase amount calculation
 #[derive(Serialize, Deserialize, Debug, Clone)]
 pub struct BlockFees {
-    /// fees
-    #[serde(with = "secp_ser::string_or_u64")]
-    pub fees: u64,
-    /// height
-    #[serde(with = "secp_ser::string_or_u64")]
-    pub height: u64,
-    /// key id
-    pub key_id: Option<Identifier>,
+	/// fees
+	#[serde(with = "secp_ser::string_or_u64")]
+	pub fees: u64,
+	/// height
+	#[serde(with = "secp_ser::string_or_u64")]
+	pub height: u64,
+	/// key id
+	pub key_id: Option<Identifier>,
 }
 
 impl BlockFees {
-    /// return key id
-    pub fn key_id(&self) -> Option<Identifier> {
-        self.key_id.clone()
-    }
+	/// return key id
+	pub fn key_id(&self) -> Option<Identifier> {
+		self.key_id.clone()
+	}
 }
 
 /// Map Outputdata to commits
 #[derive(Serialize, Deserialize, Debug, Clone)]
 pub struct OutputCommitMapping {
-    /// Output Data
-    pub output: OutputData,
-    /// The commit
-    #[serde(
-    serialize_with = "secp_ser::as_hex",
-    deserialize_with = "secp_ser::commitment_from_hex"
-    )]
-    pub commit: pedersen::Commitment,
+	/// Output Data
+	pub output: OutputData,
+	/// The commit
+	#[serde(
+		serialize_with = "secp_ser::as_hex",
+		deserialize_with = "secp_ser::commitment_from_hex"
+	)]
+	pub commit: pedersen::Commitment,
 }
 
 /// Node height result
 #[derive(Serialize, Deserialize, Debug, Clone)]
 pub struct NodeHeightResult {
-    /// Last known height
-    #[serde(with = "secp_ser::string_or_u64")]
-    pub height: u64,
-    /// Hash
-    pub header_hash: String,
-    /// Whether this height was updated from the node
-    pub updated_from_node: bool,
+	/// Last known height
+	#[serde(with = "secp_ser::string_or_u64")]
+	pub height: u64,
+	/// Hash
+	pub header_hash: String,
+	/// Whether this height was updated from the node
+	pub updated_from_node: bool,
 }
 
 /// Version request result
 #[derive(Serialize, Deserialize, Debug, Clone)]
 pub struct VersionInfo {
-    /// API version
-    pub foreign_api_version: u16,
-    /// Slate version
-    pub supported_slate_versions: Vec<SlateVersion>,
+	/// API version
+	pub foreign_api_version: u16,
+	/// Slate version
+	pub supported_slate_versions: Vec<SlateVersion>,
 }
 
 /// Packaged Payment Proof
 #[derive(Serialize, Deserialize, Debug, Clone)]
 pub struct PaymentProof {
-    /// Amount
-    #[serde(with = "secp_ser::string_or_u64")]
-    pub amount: u64,
-    /// Kernel Excess
-    #[serde(
-    serialize_with = "secp_ser::as_hex",
-    deserialize_with = "secp_ser::commitment_from_hex"
-    )]
-    pub excess: pedersen::Commitment,
-    /// Recipient Wallet Address
-    pub recipient_address: ProvableAddress,
-    /// Recipient Signature
-    pub recipient_sig: String,
-    /// Sender Wallet Address
-    pub sender_address: ProvableAddress,
-    /// Sender Signature
-    pub sender_sig: String,
+	/// Amount
+	#[serde(with = "secp_ser::string_or_u64")]
+	pub amount: u64,
+	/// Kernel Excess
+	#[serde(
+		serialize_with = "secp_ser::as_hex",
+		deserialize_with = "secp_ser::commitment_from_hex"
+	)]
+	pub excess: pedersen::Commitment,
+	/// Recipient Wallet Address
+	pub recipient_address: ProvableAddress,
+	/// Recipient Signature
+	pub recipient_sig: String,
+	/// Sender Wallet Address
+	pub sender_address: ProvableAddress,
+	/// Sender Signature
+	pub sender_sig: String,
 }
 
 /// Init swap operation
@@ -333,7 +333,7 @@
 	pub seller_lock_first: bool,
 	/// Minimum confirmation number for the inputs to spend
 	pub minimum_confirmations: Option<u64>,
-<<<<<<< HEAD
+
 	/// Requred confirmations for MWC Locking
 	pub mwc_confirmations: u64,
 	/// Requred confirmations for BTC Locking
@@ -342,16 +342,4 @@
 	pub message_exchange_time_sec: u64,
 	/// Time interval needed to redeem or execute a refund transaction.
 	pub redeem_time_sec: u64,
-=======
-	/// Needed confirmations for MWC Lock transacition
-	pub required_mwc_lock_confirmations: u64,
-	/// Needed confirmations for BTC Lock transacition
-	pub required_secondary_lock_confirmations: u64,
-	/// MWC lock time interval
-	pub mwc_lock_time_seconds: u64,
-	/// Time interval needed to Buyer to redeem BTC. Btc lock: mwc_lock_time_seconds + seller_redeem_time
-	pub seller_redeem_time: u64,
-
-
->>>>>>> e41c7df9
 }