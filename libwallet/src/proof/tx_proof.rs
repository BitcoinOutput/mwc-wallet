// Copyright 2020 The Grin Developers
//
// Licensed under the Apache License, Version 2.0 (the "License");
// you may not use this file except in compliance with the License.
// You may obtain a copy of the License at
//
//     http://www.apache.org/licenses/LICENSE-2.0
//
// Unless required by applicable law or agreed to in writing, software
// distributed under the License is distributed on an "AS IS" BASIS,
// WITHOUT WARRANTIES OR CONDITIONS OF ANY KIND, either express or implied.
// See the License for the specific language governing permissions and
// limitations under the License.

use crate::grin_util as util;
use crate::grin_util::secp::key::SecretKey;
use crate::grin_util::secp::pedersen::Commitment;
use crate::grin_util::secp::Secp256k1;
use crate::grin_util::secp::Signature;

use super::crypto;
use super::message::EncryptedMessage;
use super::proofaddress::ProvableAddress;
use crate::error::{Error, ErrorKind};
<<<<<<< HEAD
=======
use crate::signature::Signature as otherSignature;
>>>>>>> ff485840
use crate::slate_versions::VersionedSlate;
use crate::Slate;
use ed25519_dalek::Verifier;
use std::collections::HashMap;
use std::fs::File;
use std::io::{Read, Write};
use std::path::Path;
use std::{fs, path};
use util::Mutex;

/// Dir name with proof files
pub const TX_PROOF_SAVE_DIR: &'static str = "saved_proofs";

lazy_static! {
	/// Global proof in memory storage.
	static ref SLATE_PROOFS: Mutex< HashMap<uuid::Uuid, TxProof> > = Mutex::new(HashMap::new());
}

/// Add a txProof into the mem storage
pub fn push_proof_for_slate(uuid: &uuid::Uuid, proof: TxProof) {
	SLATE_PROOFS.lock().insert(uuid.clone(), proof);
}

/// Get txProof form the mem storage. At step we suppose to Finalize
pub fn pop_proof_for_slate(uuid: &uuid::Uuid) -> Option<TxProof> {
	SLATE_PROOFS.lock().remove(uuid)
}

/// Tx Proof - the mwc713 based proof that can be made for any address that is a public key.
/// we would like to generalize mwc713 proof implementation to be used in mwc-wallet proof framework with changing
/// of the message to generate signature in receiver wallet.
/// in mwc713 proof signature is generated using json string of  slate; and after upgrade
/// it is generated using three factors: amount,sender address and commitment sum.
#[derive(Debug, Serialize, Deserialize)]
pub struct TxProof {
	/// From address.
	pub address: ProvableAddress,
	/// Message that contain slate data
	pub message: String,
	/// Challenge
	pub challenge: String,
	/// Message & Challenge signature
	pub signature: Option<Signature>,
	/// Private key to decrypt the message
	pub key: [u8; 32],
	/// Placeholder
	pub amount: u64,
	/// Placeholder
	pub fee: u64,
	/// Placeholder
	pub inputs: Vec<Commitment>,
	/// Placeholder
	pub outputs: Vec<Commitment>,
	///added to support the new proof implementation but be backward compatible
	pub version: Option<String>,
	///this is the encrypted slate message
	pub slate_message: Option<String>,
<<<<<<< HEAD
=======
	pub tor_proof_signature: Option<String>,
	pub tor_sender_address: Option<String>,
>>>>>>> ff485840
}

impl TxProof {
	/// Verify this Proof
	pub fn verify_extract(
		&self,
		expected_destination: Option<&ProvableAddress>,
	) -> Result<(ProvableAddress, Slate), ErrorKind> {
		let mut challenge = String::new();
		challenge.push_str(self.message.as_str());
		challenge.push_str(self.challenge.as_str());

		let mut tor_proof = false;
		if let Some(version) = &self.version {
			if version.eq("tor") {
				tor_proof = true;
			}
		}
		if tor_proof {
			if let Some(signature) = &self.tor_proof_signature {
				let dalek_sig_vec = util::from_hex(&signature).map_err(|e| {
					ErrorKind::TxProofGenericError(format!(
						"Unable to deserialize tor payment proof signature, {}",
						e
					))
				})?;

				let dalek_sig = ed25519_dalek::Signature::from_bytes(dalek_sig_vec.as_ref())
					.map_err(|e| {
						ErrorKind::TxProofGenericError(format!(
							"Unable to deserialize tor payment proof receiver signature, {}",
							e
						))
					})?;

				let receiver_dalek_pub_key = self.address.tor_public_key().map_err(|e| {
					ErrorKind::TxProofGenericError(format!(
						"Unable to deserialize tor payment proof receiver address, {}",
						e
					))
				})?;
				if let Err(e) = receiver_dalek_pub_key.verify(&challenge.as_bytes(), &dalek_sig) {
					return Err(ErrorKind::PaymentProof(format!(
						"Invalid proof signature, {}",
						e
					)))?;
				};
			}
		} else {
			let public_key = self.address.public_key().map_err(|e| {
				ErrorKind::TxProofGenericError(format!(
					"Unable to build public key from address {}, {}",
					self.address, e
				))
			})?;
			if let Some(signature) = &self.signature {
				crypto::verify_signature(&challenge, &signature, &public_key)
					.map_err(|e| ErrorKind::TxProofVerifySignature(format!("{}", e)))?;
			} else {
				return Err(ErrorKind::TxProofVerifySignature(format!(
					"empty proof signature!"
				)));
			}
		}

		let encrypted_message: EncryptedMessage;
		if let Some(_version) = &self.version {
			//this is the newer version tx_proof
			encrypted_message = serde_json::from_str(&self.slate_message.clone().unwrap())
				.map_err(|e| {
					ErrorKind::TxProofGenericError(format!(
						"Fail to convert Json to EncryptedMessage {}, {}",
						self.message, e
					))
				})?;
		} else {
			encrypted_message = serde_json::from_str(&self.message.clone()).map_err(|e| {
				ErrorKind::TxProofGenericError(format!(
					"Fail to convert proof message Json to EncryptedMessage {}, {}",
					self.message, e
				))
			})?;
		}

		// TODO: at some point, make this check required
		let destination = &encrypted_message.destination; //sender address

		if expected_destination.is_some()
			&& destination.public_key != expected_destination.clone().unwrap().public_key
		{
			return Err(ErrorKind::TxProofVerifyDestination(
				expected_destination.unwrap().public_key.clone(),
				destination.public_key.clone(),
			));
		}

		let decrypted_message = encrypted_message.decrypt_with_key(&self.key).map_err(|e| {
			ErrorKind::TxProofGenericError(format!("Unable to decrypt message, {}", e))
		})?;

		let slate = Slate::deserialize_upgrade(&decrypted_message).map_err(|e| {
			ErrorKind::TxProofGenericError(format!(
				"Unable to build Slate form proof message, {}",
				e
			))
		})?;
		//for mwc713 display purpose. the destination needs to be onion address
		if let Some(onion_addr) = self.tor_sender_address.clone() {
			let tor_sender = ProvableAddress::from_str(&onion_addr).map_err(|e| {
				ErrorKind::TxProofGenericError(format!(
					"Unable to create sender onion address, {}",
					e
				))
			})?;
			Ok((tor_sender, slate))
		} else {
			Ok((destination.clone(), slate))
		}
	}

	/// Build proof data. massage suppose to be slate.
	pub fn from_response(
		from: &ProvableAddress,
		message: String,
		challenge: String,
		signature: String,
		secret_key: &SecretKey,
		expected_destination: &ProvableAddress,
	) -> Result<(Slate, TxProof), ErrorKind> {
		let address = from;

		let secp = Secp256k1::new();
		let signature = util::from_hex(&signature).map_err(|e| {
			ErrorKind::TxProofGenericError(format!(
				"Unable to build signature from HEX {}, {}",
				signature, e
			))
		})?;
		let signature = Signature::from_der(&secp, &signature).map_err(|e| {
			ErrorKind::TxProofGenericError(format!("Unable to build signature, {}", e))
		})?;

		let public_key = address.public_key().map_err(|e| {
			ErrorKind::TxProofGenericError(format!(
				"Unable to build public key for address {}, {}",
				address, e
			))
		})?;

		let encrypted_message: EncryptedMessage = serde_json::from_str(&message).map_err(|e| {
			ErrorKind::TxProofGenericError(format!(
				"Unable to build message fom HEX {}, {}",
				message, e
			))
		})?;
		let key = encrypted_message
			.key(&public_key, secret_key)
			.map_err(|e| {
				ErrorKind::TxProofGenericError(format!("Unable to build a signature, {}", e))
			})?;

		let proof = TxProof {
			address: address.clone(),
			message,
			challenge,
			signature: Some(signature),
			key,
			amount: 0,
			fee: 0,
			inputs: vec![],
			outputs: vec![],
			version: None,
			slate_message: None,
<<<<<<< HEAD
=======
			tor_proof_signature: None,
			tor_sender_address: None,
>>>>>>> ff485840
		};

		let (_, slate) = proof.verify_extract(Some(expected_destination))?;

		Ok((slate, proof))
	}

	/// Build proof data from slate
	pub fn from_slate(
		message: String,
		slate: &Slate,
		secret_key: &SecretKey,
<<<<<<< HEAD
		expected_destination: &ProvableAddress, //needs to figure out where to get this expected_destination
=======
		expected_destination: &ProvableAddress, //sender address
		tor_destination: Option<String>,        //tor onion address
>>>>>>> ff485840
	) -> Result<TxProof, ErrorKind> {
		if let Some(p) = slate.payment_proof.clone() {
			if let Some(signature) = p.receiver_signature {
				//build the signature from signature string:
<<<<<<< HEAD
				let address = p.receiver_address;
				let secp = Secp256k1::new();
				let signature = util::from_hex(&signature).map_err(|e| {
					ErrorKind::TxProofGenericError(format!(
						"Unable to build signature from HEX {}, {}",
						signature, e
					))
				})?;
				let signature = Signature::from_der(&secp, &signature).map_err(|e| {
					ErrorKind::TxProofGenericError(format!("Unable to build signature, {}", e))
				})?;

				let _public_key = address.public_key().map_err(|e| {
					ErrorKind::TxProofGenericError(format!(
						"Unable to build public key for address {}, {}",
						address, e
					))
				})?;

				//build the encrypted message from the slate
				//and generate the key.

				let version = slate.lowest_version();
				let slate = VersionedSlate::into_version(slate.clone(), version);

				let encrypted_message = EncryptedMessage::new(
					serde_json::to_string(&slate).map_err(|e| {
=======
				if p.receiver_address.public_key.len() == 56 {
					let address = p.receiver_address;

					let _public_key = address.tor_public_key().map_err(|e| {
						ErrorKind::TxProofGenericError(format!(
							"Unable to build dalek public key for address {}, {}",
							address, e
						))
					})?;

					//build the encrypted message from the slate
					//and generate the key.

					let version = slate.lowest_version();
					let slate = VersionedSlate::into_version(slate.clone(), version);

					let encrypted_message = EncryptedMessage::new(
						serde_json::to_string(&slate).map_err(|e| {
							ErrorKind::TxProofGenericError(format!(
								"Unable to build public key for address {}, {}",
								address, e
							))
						})?,
						expected_destination, //this is the sender address
						&expected_destination.public_key().map_err(|e| {
							ErrorKind::TxProofGenericError(format!(
								"Unable to build public key for address {}, {}",
								address, e
							))
						})?,
						&secret_key,
					)
					.map_err(|e| ErrorKind::GenericError(format!("Unable encrypt slate, {}", e)))?;

					let message_ser = &serde_json::to_string(&encrypted_message).map_err(|e| {
>>>>>>> ff485840
						ErrorKind::TxProofGenericError(format!(
							"Unable to build public key for address {}, {}",
							address, e
						))
<<<<<<< HEAD
					})?,
					expected_destination, //this is the sender address when receiver wallet sends the slate back
					&expected_destination.public_key().map_err(|e| {
=======
					})?;
					let key = encrypted_message
						.key(&expected_destination.public_key().unwrap(), secret_key)
						.map_err(|e| {
							ErrorKind::TxProofGenericError(format!(
								"Unable to build a signature, {}",
								e
							))
						})?;

					//create the tor address for the sender wallet.

					let proof = TxProof {
						address: address.clone(),
						message,
						challenge: "".to_string(),
						signature: None,
						key,
						amount: 0,
						fee: 0,
						inputs: vec![],
						outputs: vec![],
						version: Some("tor".to_string()),
						slate_message: Some(message_ser.to_string()),
						tor_proof_signature: Some(signature),
						tor_sender_address: tor_destination,
					};
					proof.verify_extract(Some(expected_destination))?;
					Ok(proof)
				} else {
					let address = p.receiver_address;
					let secp = Secp256k1::new();
					let signature = util::from_hex(&signature).map_err(|e| {
						ErrorKind::TxProofGenericError(format!(
							"Unable to build signature from HEX {}, {}",
							signature, e
						))
					})?;
					let signature = Signature::from_der(&secp, &signature).map_err(|e| {
						ErrorKind::TxProofGenericError(format!("Unable to build signature, {}", e))
					})?;

					let _public_key = address.public_key().map_err(|e| {
>>>>>>> ff485840
						ErrorKind::TxProofGenericError(format!(
							"Unable to build public key for address {}, {}",
							address, e
						))
<<<<<<< HEAD
					})?,
					&secret_key,
				)
				.map_err(|e| ErrorKind::GenericError(format!("Unable encrypt slate, {}", e)))?;

				let message_ser = &serde_json::to_string(&encrypted_message).map_err(|e| {
					ErrorKind::TxProofGenericError(format!(
						"Unable to build public key for address {}, {}",
						address, e
					))
				})?;
				let key = encrypted_message
					.key(&expected_destination.public_key().unwrap(), secret_key)
					.map_err(|e| {
						ErrorKind::TxProofGenericError(format!(
							"Unable to build a signature, {}",
							e
						))
					})?;

				let proof = TxProof {
					address: address.clone(),
					message,
					challenge: "".to_string(),
					signature,
					key,
					amount: 0,
					fee: 0,
					inputs: vec![],
					outputs: vec![],
					version: Some("version2".to_string()),
					slate_message: Some(message_ser.to_string()),
				};
				proof.verify_extract(Some(expected_destination))?;
				Ok(proof)
=======
					})?;

					//build the encrypted message from the slate
					//and generate the key.

					let version = slate.lowest_version();
					let slate = VersionedSlate::into_version(slate.clone(), version);

					let encrypted_message = EncryptedMessage::new(
						serde_json::to_string(&slate).map_err(|e| {
							ErrorKind::TxProofGenericError(format!(
								"Unable to build public key for address {}, {}",
								address, e
							))
						})?,
						expected_destination, //this is the sender address when receiver wallet sends the slate back
						&expected_destination.public_key().map_err(|e| {
							ErrorKind::TxProofGenericError(format!(
								"Unable to build public key for address {}, {}",
								address, e
							))
						})?,
						&secret_key,
					)
					.map_err(|e| ErrorKind::GenericError(format!("Unable encrypt slate, {}", e)))?;

					let message_ser = &serde_json::to_string(&encrypted_message).map_err(|e| {
						ErrorKind::TxProofGenericError(format!(
							"Unable to build public key for address {}, {}",
							address, e
						))
					})?;
					let key = encrypted_message
						.key(&expected_destination.public_key().unwrap(), secret_key)
						.map_err(|e| {
							ErrorKind::TxProofGenericError(format!(
								"Unable to build a signature, {}",
								e
							))
						})?;

					let proof = TxProof {
						address: address.clone(),
						message,
						challenge: "".to_string(),
						signature: Some(signature),
						key,
						amount: 0,
						fee: 0,
						inputs: vec![],
						outputs: vec![],
						version: Some("version2".to_string()),
						slate_message: Some(message_ser.to_string()),
						tor_proof_signature: None,
						tor_sender_address: None,
					};
					proof.verify_extract(Some(expected_destination))?;
					Ok(proof)
				}
>>>>>>> ff485840
			} else {
				return Err(ErrorKind::TxProofGenericError(
					"No receiver signature in payment proof in slate".to_string(),
				));
			}
		} else {
			return Err(ErrorKind::TxProofGenericError(
				"No pyament proof in slate".to_string(),
			));
		}
	}

	/// Init proff files storage
	pub fn init_proof_backend(data_file_dir: &str) -> Result<(), Error> {
		let stored_tx_proof_path = path::Path::new(data_file_dir).join(TX_PROOF_SAVE_DIR);
		fs::create_dir_all(&stored_tx_proof_path)
			.expect("Couldn't create wallet backend tx proof storage directory!");
		Ok(())
	}

	/// Check if Proofs are here
	pub fn has_stored_tx_proof(data_file_dir: &str, uuid: &str) -> Result<bool, Error> {
		let filename = format!("{}.proof", uuid);
		let path = path::Path::new(data_file_dir)
			.join(TX_PROOF_SAVE_DIR)
			.join(filename);
		let tx_proof_file = Path::new(&path).to_path_buf();
		Ok(tx_proof_file.exists())
	}

	/// Read stored proof file. data_file_dir
	pub fn get_stored_tx_proof(data_file_dir: &str, uuid: &str) -> Result<TxProof, Error> {
		let filename = format!("{}.proof", uuid);
		let path = path::Path::new(data_file_dir)
			.join(TX_PROOF_SAVE_DIR)
			.join(filename);
		let tx_proof_file = Path::new(&path).to_path_buf();
		if !tx_proof_file.exists() {
			return Err(ErrorKind::TransactionHasNoProof(
				tx_proof_file.to_str().unwrap_or(&"UNKNOWN").to_string(),
			)
			.into());
		}
		let mut tx_proof_f = File::open(tx_proof_file)?;
		let mut content = String::new();
		tx_proof_f.read_to_string(&mut content)?;
		Ok(serde_json::from_str(&content).map_err(|e| {
			ErrorKind::TxProofGenericError(format!("Unable to Build TxProof from Json, {}", e))
		})?)
	}

	/// Store tx proof at the file.
	pub fn store_tx_proof(&self, data_file_dir: &str, uuid: &str) -> Result<(), Error> {
		let filename = format!("{}.proof", uuid);
		let path = path::Path::new(data_file_dir)
			.join(TX_PROOF_SAVE_DIR)
			.join(filename);
		let path_buf = Path::new(&path).to_path_buf();
		let mut stored_tx = File::create(path_buf)?;
		let proof_ser = serde_json::to_string(self).map_err(|e| {
			ErrorKind::TxProofGenericError(format!("Unable to conver TxProof to Json, {}", e))
		})?;
		stored_tx.write_all(&proof_ser.as_bytes())?;
		stored_tx.sync_all()?;
		Ok(())
	}
}<|MERGE_RESOLUTION|>--- conflicted
+++ resolved
@@ -22,10 +22,7 @@
 use super::message::EncryptedMessage;
 use super::proofaddress::ProvableAddress;
 use crate::error::{Error, ErrorKind};
-<<<<<<< HEAD
-=======
 use crate::signature::Signature as otherSignature;
->>>>>>> ff485840
 use crate::slate_versions::VersionedSlate;
 use crate::Slate;
 use ed25519_dalek::Verifier;
@@ -83,11 +80,8 @@
 	pub version: Option<String>,
 	///this is the encrypted slate message
 	pub slate_message: Option<String>,
-<<<<<<< HEAD
-=======
 	pub tor_proof_signature: Option<String>,
 	pub tor_sender_address: Option<String>,
->>>>>>> ff485840
 }
 
 impl TxProof {
@@ -261,11 +255,8 @@
 			outputs: vec![],
 			version: None,
 			slate_message: None,
-<<<<<<< HEAD
-=======
 			tor_proof_signature: None,
 			tor_sender_address: None,
->>>>>>> ff485840
 		};
 
 		let (_, slate) = proof.verify_extract(Some(expected_destination))?;
@@ -278,45 +269,12 @@
 		message: String,
 		slate: &Slate,
 		secret_key: &SecretKey,
-<<<<<<< HEAD
-		expected_destination: &ProvableAddress, //needs to figure out where to get this expected_destination
-=======
 		expected_destination: &ProvableAddress, //sender address
 		tor_destination: Option<String>,        //tor onion address
->>>>>>> ff485840
 	) -> Result<TxProof, ErrorKind> {
 		if let Some(p) = slate.payment_proof.clone() {
 			if let Some(signature) = p.receiver_signature {
 				//build the signature from signature string:
-<<<<<<< HEAD
-				let address = p.receiver_address;
-				let secp = Secp256k1::new();
-				let signature = util::from_hex(&signature).map_err(|e| {
-					ErrorKind::TxProofGenericError(format!(
-						"Unable to build signature from HEX {}, {}",
-						signature, e
-					))
-				})?;
-				let signature = Signature::from_der(&secp, &signature).map_err(|e| {
-					ErrorKind::TxProofGenericError(format!("Unable to build signature, {}", e))
-				})?;
-
-				let _public_key = address.public_key().map_err(|e| {
-					ErrorKind::TxProofGenericError(format!(
-						"Unable to build public key for address {}, {}",
-						address, e
-					))
-				})?;
-
-				//build the encrypted message from the slate
-				//and generate the key.
-
-				let version = slate.lowest_version();
-				let slate = VersionedSlate::into_version(slate.clone(), version);
-
-				let encrypted_message = EncryptedMessage::new(
-					serde_json::to_string(&slate).map_err(|e| {
-=======
 				if p.receiver_address.public_key.len() == 56 {
 					let address = p.receiver_address;
 
@@ -352,16 +310,10 @@
 					.map_err(|e| ErrorKind::GenericError(format!("Unable encrypt slate, {}", e)))?;
 
 					let message_ser = &serde_json::to_string(&encrypted_message).map_err(|e| {
->>>>>>> ff485840
 						ErrorKind::TxProofGenericError(format!(
 							"Unable to build public key for address {}, {}",
 							address, e
 						))
-<<<<<<< HEAD
-					})?,
-					expected_destination, //this is the sender address when receiver wallet sends the slate back
-					&expected_destination.public_key().map_err(|e| {
-=======
 					})?;
 					let key = encrypted_message
 						.key(&expected_destination.public_key().unwrap(), secret_key)
@@ -405,48 +357,10 @@
 					})?;
 
 					let _public_key = address.public_key().map_err(|e| {
->>>>>>> ff485840
 						ErrorKind::TxProofGenericError(format!(
 							"Unable to build public key for address {}, {}",
 							address, e
 						))
-<<<<<<< HEAD
-					})?,
-					&secret_key,
-				)
-				.map_err(|e| ErrorKind::GenericError(format!("Unable encrypt slate, {}", e)))?;
-
-				let message_ser = &serde_json::to_string(&encrypted_message).map_err(|e| {
-					ErrorKind::TxProofGenericError(format!(
-						"Unable to build public key for address {}, {}",
-						address, e
-					))
-				})?;
-				let key = encrypted_message
-					.key(&expected_destination.public_key().unwrap(), secret_key)
-					.map_err(|e| {
-						ErrorKind::TxProofGenericError(format!(
-							"Unable to build a signature, {}",
-							e
-						))
-					})?;
-
-				let proof = TxProof {
-					address: address.clone(),
-					message,
-					challenge: "".to_string(),
-					signature,
-					key,
-					amount: 0,
-					fee: 0,
-					inputs: vec![],
-					outputs: vec![],
-					version: Some("version2".to_string()),
-					slate_message: Some(message_ser.to_string()),
-				};
-				proof.verify_extract(Some(expected_destination))?;
-				Ok(proof)
-=======
 					})?;
 
 					//build the encrypted message from the slate
@@ -506,7 +420,6 @@
 					proof.verify_extract(Some(expected_destination))?;
 					Ok(proof)
 				}
->>>>>>> ff485840
 			} else {
 				return Err(ErrorKind::TxProofGenericError(
 					"No receiver signature in payment proof in slate".to_string(),
