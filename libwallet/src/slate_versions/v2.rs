// Copyright 2019 The Grin Developers
//
// Licensed under the Apache License, Version 2.0 (the "License");
// you may not use this file except in compliance with the License.
// You may obtain a copy of the License at
//
//     http://www.apache.org/licenses/LICENSE-2.0
//
// Unless required by applicable law or agreed to in writing, software
// distributed under the License is distributed on an "AS IS" BASIS,
// WITHOUT WARRANTIES OR CONDITIONS OF ANY KIND, either express or implied.
// See the License for the specific language governing permissions and
// limitations under the License.

//! Contains V2 of the slate (grin-wallet 1.1.0)
//! Changes from V1:
//! * ParticipantData struct fields serialized as hex strings instead of arrays:
//!    * public_blind_excess
//!    * public_nonce
//!    * part_sig
//!    * message_sig
//! * Transaction fields serialized as hex strings instead of arrays:
//!    * offset
//! * Input field serialized as hex strings instead of arrays:
//!    commit
//! * Output fields serialized as hex strings instead of arrays:
//!    commit
//!    proof
//! * TxKernel fields serialized as hex strings instead of arrays:
//!    commit
//!    signature
//! * version field removed
//! * VersionCompatInfo struct created with fields and added to beginning of struct
//!    version: u16
//!    orig_version: u16,
//!    block_header_version: u16,

use crate::grin_core::core::transaction::OutputFeatures;
use crate::grin_core::libtx::secp_ser;
<<<<<<< HEAD
use crate::grin_keychain::BlindingFactor;
=======
use crate::grin_keychain::{BlindingFactor, Identifier};
>>>>>>> 99ef9014
use crate::grin_util::secp;
use crate::grin_util::secp::key::PublicKey;
use crate::grin_util::secp::pedersen::{Commitment, RangeProof};
use crate::grin_util::secp::Signature;
use crate::slate::CompatKernelFeatures;
use crate::slate_versions::v3::{OutputV3, TxKernelV3};
use crate::types::CbData;
use uuid::Uuid;

#[derive(Serialize, Deserialize, Debug, Clone)]
pub struct SlateV2 {
	/// Versioning info
	pub version_info: VersionCompatInfoV2,
	/// The number of participants intended to take part in this transaction
	pub num_participants: usize,
	/// Unique transaction ID, selected by sender
	pub id: Uuid,
	/// The core transaction data:
	/// inputs, outputs, kernels, kernel offset
	pub tx: TransactionV2,
	/// base amount (excluding fee)
	#[serde(with = "secp_ser::string_or_u64")]
	pub amount: u64,
	/// fee amount
	#[serde(with = "secp_ser::string_or_u64")]
	pub fee: u64,
	/// Block height for the transaction
	#[serde(with = "secp_ser::string_or_u64")]
	pub height: u64,
	/// Lock height
	#[serde(with = "secp_ser::string_or_u64")]
	pub lock_height: u64,
	/// Participant data, each participant in the transaction will
	/// insert their public data here. For now, 0 is sender and 1
	/// is receiver, though this will change for multi-party
	pub participant_data: Vec<ParticipantDataV2>,
}

#[derive(Serialize, Deserialize, Debug, Clone)]
pub struct VersionCompatInfoV2 {
	/// The current version of the slate format
	pub version: u16,
	/// Original version this slate was converted from
	pub orig_version: u16,
	/// Version of grin block header this slate is compatible with
	pub block_header_version: u16,
}

#[derive(Serialize, Deserialize, Debug, Clone)]
pub struct ParticipantDataV2 {
	/// Id of participant in the transaction. (For now, 0=sender, 1=rec)
	#[serde(with = "secp_ser::string_or_u64")]
	pub id: u64,
	/// Public key corresponding to private blinding factor
	#[serde(with = "secp_ser::pubkey_serde")]
	pub public_blind_excess: PublicKey,
	/// Public key corresponding to private nonce
	#[serde(with = "secp_ser::pubkey_serde")]
	pub public_nonce: PublicKey,
	/// Public partial signature
	#[serde(with = "secp_ser::option_sig_serde")]
	pub part_sig: Option<Signature>,
	/// A message for other participants
	pub message: Option<String>,
	/// Signature, created with private key corresponding to 'public_blind_excess'
	#[serde(with = "secp_ser::option_sig_serde")]
	pub message_sig: Option<Signature>,
}

/// A transaction
#[derive(Serialize, Deserialize, Debug, Clone)]
pub struct TransactionV2 {
	/// The kernel "offset" k2
	/// excess is k1G after splitting the key k = k1 + k2
	#[serde(
		serialize_with = "secp_ser::as_hex",
		deserialize_with = "secp_ser::blind_from_hex"
	)]
	pub offset: BlindingFactor,
	/// The transaction body - inputs/outputs/kernels
	pub body: TransactionBodyV2,
}

/// TransactionBody is a common abstraction for transaction and block
#[derive(Serialize, Deserialize, Debug, Clone)]
pub struct TransactionBodyV2 {
	/// List of inputs spent by the transaction.
	pub inputs: Vec<InputV2>,
	/// List of outputs the transaction produces.
	pub outputs: Vec<OutputV2>,
	/// List of kernels that make up this transaction (usually a single kernel).
	pub kernels: Vec<TxKernelV2>,
}
#[derive(Serialize, Deserialize, Debug, Clone)]
pub struct InputV2 {
	/// The features of the output being spent.
	/// We will check maturity for coinbase output.
	pub features: OutputFeatures,
	/// The commit referencing the output being spent.
	#[serde(
		serialize_with = "secp_ser::as_hex",
		deserialize_with = "secp_ser::commitment_from_hex"
	)]
	pub commit: Commitment,
}

#[derive(Debug, Copy, Clone, Serialize, Deserialize)]
pub struct OutputV2 {
	/// Options for an output's structure or use
	pub features: OutputFeatures,
	/// The homomorphic commitment representing the output amount
	#[serde(
		serialize_with = "secp_ser::as_hex",
		deserialize_with = "secp_ser::commitment_from_hex"
	)]
	pub commit: Commitment,
	/// A proof that the commitment is in the right range
	#[serde(
		serialize_with = "secp_ser::as_hex",
		deserialize_with = "secp_ser::rangeproof_from_hex"
	)]
	pub proof: RangeProof,
}

#[derive(Serialize, Deserialize, Debug, Clone)]
pub struct TxKernelV2 {
	/// Options for a kernel's structure or use
	pub features: CompatKernelFeatures,
	/// Fee originally included in the transaction this proof is for.
	#[serde(with = "secp_ser::string_or_u64")]
	pub fee: u64,
	/// This kernel is not valid earlier than lock_height blocks
	/// The max lock_height of all *inputs* to this transaction
	#[serde(with = "secp_ser::string_or_u64")]
	pub lock_height: u64,
	/// Remainder of the sum of all transaction commitments. If the transaction
	/// is well formed, amounts components should sum to zero and the excess
	/// is hence a valid public key.
	#[serde(
		serialize_with = "secp_ser::as_hex",
		deserialize_with = "secp_ser::commitment_from_hex"
	)]
	pub excess: Commitment,
	/// The signature proving the excess is a valid public key, which signs
	/// the transaction fee.
	#[serde(with = "secp_ser::sig_serde")]
	pub excess_sig: secp::Signature,
<<<<<<< HEAD
=======
}

/// A mining node requests new coinbase via the foreign api every time a new candidate block is built.
#[derive(Serialize, Deserialize, Debug, Clone)]
pub struct CoinbaseV2 {
	/// Output
	pub output: OutputV2,
	/// Kernel
	pub kernel: TxKernelV2,
	/// Key Id
	pub key_id: Option<Identifier>,
}

// Coinbase data to versioned.
impl From<CbData> for CoinbaseV2 {
	fn from(cb: CbData) -> CoinbaseV2 {
		let output = OutputV3::from(&cb.output);
		let output = OutputV2::from(&output);
		let kernel = TxKernelV3::from(&cb.kernel);
		let kernel = TxKernelV2::from(&kernel);
		CoinbaseV2 {
			output,
			kernel,
			key_id: cb.key_id,
		}
	}
>>>>>>> 99ef9014
}<|MERGE_RESOLUTION|>--- conflicted
+++ resolved
@@ -12,7 +12,7 @@
 // See the License for the specific language governing permissions and
 // limitations under the License.
 
-//! Contains V2 of the slate (grin-wallet 1.1.0)
+//! Contains V2 of the slate (mwc-wallet 1.1.0)
 //! Changes from V1:
 //! * ParticipantData struct fields serialized as hex strings instead of arrays:
 //!    * public_blind_excess
@@ -37,11 +37,7 @@
 
 use crate::grin_core::core::transaction::OutputFeatures;
 use crate::grin_core::libtx::secp_ser;
-<<<<<<< HEAD
-use crate::grin_keychain::BlindingFactor;
-=======
 use crate::grin_keychain::{BlindingFactor, Identifier};
->>>>>>> 99ef9014
 use crate::grin_util::secp;
 use crate::grin_util::secp::key::PublicKey;
 use crate::grin_util::secp::pedersen::{Commitment, RangeProof};
@@ -189,8 +185,6 @@
 	/// the transaction fee.
 	#[serde(with = "secp_ser::sig_serde")]
 	pub excess_sig: secp::Signature,
-<<<<<<< HEAD
-=======
 }
 
 /// A mining node requests new coinbase via the foreign api every time a new candidate block is built.
@@ -217,5 +211,4 @@
 			key_id: cb.key_id,
 		}
 	}
->>>>>>> 99ef9014
 }